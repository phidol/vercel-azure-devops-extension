{
  "$schema": "http://json.schemastore.org/vss-extension",
  "manifestVersion": 1,
  "id": "vercel-deployment-extension",
  "name": "Vercel Deployment Extension",
<<<<<<< HEAD
  "version": "1.2.6",
=======
  "version": "1.3.0",
>>>>>>> 2c0114cc
  "publisher": "Vercel",
  "public": true,
  "targets": [
    {
      "id": "Microsoft.VisualStudio.Services"
    }
  ],
  "description": "An Azure Pipelines Task Extension for automatically deploying to Vercel",
  "categories": ["Azure Pipelines"],
  "content": {
    "details": {
      "path": "README.md"
    }
  },
  "files": [
    {
      "path": "vercel-deployment-task"
    },
    {
      "path": "vercel-azdo-pr-comment-task"
    },
    {
      "path": "images",
      "addressable": true
    }
  ],
  "repository": {
    "type": "git",
    "uri": "https://github.com/vercel/vercel-azure-devops-extension"
  },
  "icons": {
    "default": "./icons/logo.png"
  },
  "tags": [
    "Azure DevOps Extensions",
    "Vercel",
    "Deployment",
    "Next.js",
    "Frontend Cloud"
  ],
  "contributions": [
    {
      "id": "vercel-deployment-task",
      "type": "ms.vss-distributed-task.task",
      "targets": ["ms.vss-distributed-task.tasks"],
      "properties": {
        "name": "vercel-deployment-task"
      }
    },
    {
      "id": "vercel-azdo-pr-comment-task",
      "type": "ms.vss-distributed-task.task",
      "targets": ["ms.vss-distributed-task.tasks"],
      "properties": {
        "name": "vercel-azdo-pr-comment-task"
      }
    }
  ]
}<|MERGE_RESOLUTION|>--- conflicted
+++ resolved
@@ -3,11 +3,7 @@
   "manifestVersion": 1,
   "id": "vercel-deployment-extension",
   "name": "Vercel Deployment Extension",
-<<<<<<< HEAD
-  "version": "1.2.6",
-=======
-  "version": "1.3.0",
->>>>>>> 2c0114cc
+  "version": "1.3.1",
   "publisher": "Vercel",
   "public": true,
   "targets": [
