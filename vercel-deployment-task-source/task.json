--- conflicted
+++ resolved
@@ -10,11 +10,7 @@
   "author": "Vercel",
   "version": {
     "Major": 1,
-<<<<<<< HEAD
     "Minor": 5,
-=======
-    "Minor": 4,
->>>>>>> 1497fbce
     "Patch": 0
   },
   "instanceNameFormat": "Deploying $(vercelProject) to Vercel",
